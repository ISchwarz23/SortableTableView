--- conflicted
+++ resolved
@@ -14,12 +14,8 @@
 To use the this library in your project simply add the following dependency to your *build.gradle* file.
 ```
     dependencies {
-<<<<<<< HEAD
-        compile 'de.codecrafters.tableview:tableview:0.9.6'
-=======
         ...
         compile 'de.codecrafters.tableview:tableview:1.0.0'
->>>>>>> d80e3b85
         ...
     }
 ```
