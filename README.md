--- conflicted
+++ resolved
@@ -4,11 +4,7 @@
 
 ![SortableTableView Example](https://raw.githubusercontent.com/ISchwarz23/SortableTableView/develop/README/SortableTableView-Example.gif)
 
-<<<<<<< HEAD
-**Minimum SDK-Version:** 11  |  **Compile SDK-Version:** 22  |  **Latest Library Version:** 0.9.4  
-=======
 **Minimum SDK-Version:** 11  |  **Compile SDK-Version:** 22  |  **Latest Library Version:** 0.9.5  
->>>>>>> 35ff0d2e
 
 ## Repository Content
 **tableview** - contains the android library sources and resources  
@@ -18,13 +14,7 @@
 To use the this library in your project simply add the following dependency to your *build.gradle* file.
 ```
     dependencies {
-        ...
-<<<<<<< HEAD
-        compile 'de.codecrafters.tableview:tableview:0.9.4'
-=======
         compile 'de.codecrafters.tableview:tableview:0.9.5'
->>>>>>> 35ff0d2e
-        ...
     }
 ```
   
@@ -34,10 +24,11 @@
 The provided TableView is very easy to adapt to your needs. To set the column count simple set the parameter inside your XML layout.  
 ```xml
 	<de.codecrafters.tableview.TableView
+		xmlns:table="http://schemas.android.com/apk/res-auto"
         android:id="@+id/tableView"
         android:layout_width="match_parent"
         android:layout_height="match_parent"
-        custom:columnCount="4" />
+        table:columnCount="4" />
 ```
 A second possibility to define the column count of your TableView is to set it directly in the code.
 ```java
@@ -184,10 +175,11 @@
 The table view provides several possibilities to style its header. One possibility is to set a **colour** for the header. Therefore you can adapt the XML file or add it to your code.
 ```xml
     <de.codecrafters.tableview.TableView
+		xmlns:table="http://schemas.android.com/apk/res-auto"
         android:id="@+id/tableView"
         android:layout_width="match_parent"
         android:layout_height="match_parent"
-        custom:headerColor="@color/primary" />
+        table:headerColor="@color/primary" />
 ```
 ```java
     tableView.setHeaderBackgroundColor(getResources().getColor(R.color.primary));
@@ -199,10 +191,11 @@
 In addition you can set an **elevation** of the table header. To achieve this you have the possibility to set the elevation in XML or alternatively set it in your code. 
 ```xml
     <de.codecrafters.tableview.TableView
+		xmlns:table="http://schemas.android.com/apk/res-auto"
         android:id="@+id/tableView"
         android:layout_width="match_parent"
         android:layout_height="match_parent"
-        custom:headerElevation="10" />
+        table:headerElevation="10" />
 ```
 ```java
     tableView.setHeaderElevation(10);
