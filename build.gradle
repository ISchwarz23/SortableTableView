--- conflicted
+++ resolved
@@ -1,21 +1,16 @@
-// Top-level build file where you can add configuration options common to all sub-projects/modules.
-buildscript {
-    repositories {
-        jcenter()
-    }
-    dependencies {
-<<<<<<< HEAD
-        classpath 'com.android.tools.build:gradle:2.1.0'
-=======
-        classpath 'com.android.tools.build:gradle:2.0.0'
-        classpath 'com.github.dcendents:android-maven-gradle-plugin:1.3'
->>>>>>> 82fe6826
-        classpath 'com.jfrog.bintray.gradle:gradle-bintray-plugin:1.2'
-    }
-}
-
-allprojects {
-    repositories {
-        jcenter()
-    }
-}
+// Top-level build file where you can add configuration options common to all sub-projects/modules.
+buildscript {
+    repositories {
+        jcenter()
+    }
+    dependencies {
+        classpath 'com.android.tools.build:gradle:2.1.0'
+        classpath 'com.jfrog.bintray.gradle:gradle-bintray-plugin:1.2'
+    }
+}
+
+allprojects {
+    repositories {
+        jcenter()
+    }
+}